--- conflicted
+++ resolved
@@ -1,10 +1,3 @@
-<<<<<<< HEAD
-from typing import Any
-
-from pydantic import field_validator
-
-=======
->>>>>>> 05adab3a
 from llm_training.data.base_datamodule_config import BaseDataModuleConfig
 
 
@@ -12,14 +5,4 @@
     dataset_kwargs: dict | None = None
     num_proc: int | None = None
     cleanup_cache_files: bool = False
-<<<<<<< HEAD
-    enable_cache: bool = True
-
-    @field_validator('dataset_kwargs')
-    def validate_dataset_kwargs(cls, value: dict[str, Any] | None) -> dict[str, Any] | None:
-        if value is not None and 'name' in value:
-            value['name'] = str(value['name'])
-        return value
-=======
-    enable_cache: bool = True
->>>>>>> 05adab3a
+    enable_cache: bool = True